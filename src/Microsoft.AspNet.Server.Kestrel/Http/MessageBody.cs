--- conflicted
+++ resolved
@@ -106,35 +106,7 @@
             return new ForRemainingData(context);
         }
 
-<<<<<<< HEAD
-        public static bool TryGet(IDictionary<string, StringValues> headers, string name, out string value)
-        {
-            StringValues values;
-            if (!headers.TryGetValue(name, out values) || values.Count == 0)
-            {
-                value = null;
-                return false;
-            }
-            var count = values.Count;
-            if (count == 0)
-            {
-                value = null;
-                return false;
-            }
-            if (count == 1)
-            {
-                value = values[0];
-                return true;
-            }
-            value = string.Join(",", values.ToArray());
-            return true;
-        }
-
-
         private class ForRemainingData : MessageBody
-=======
-        class ForRemainingData : MessageBody
->>>>>>> 11b360b6
         {
             public ForRemainingData(FrameContext context)
                 : base(context)
