<Project Sdk="Microsoft.NET.Sdk">

  <PropertyGroup>
    <TargetFramework>$(DefaultNetCoreTargetFramework)</TargetFramework>
    <!-- Avoid CS1705 errors due to mix of assemblies brought in transitively. -->
    <CompileUsingReferenceAssemblies>false</CompileUsingReferenceAssemblies>
  </PropertyGroup>

  <ItemGroup>
    <Reference Include="Microsoft.AspNetCore.Blazor" />
<<<<<<< HEAD
    <Reference Include="Microsoft.CodeAnalysis.CSharp" />
=======
    <!-- Avoid CS1705 errors due to mix of assemblies brought in transitively. -->
    <Reference Include="Microsoft.Extensions.DependencyInjection.Abstractions" />
    <!-- Avoid MSB3277 warnings due to dependencies brought in through Microsoft.AspNetCore.Blazor targeting netstandard2.0. -->
    <Reference Include="System.Text.Json" />
>>>>>>> 7fc314f7
  </ItemGroup>

</Project><|MERGE_RESOLUTION|>--- conflicted
+++ resolved
@@ -8,14 +8,11 @@
 
   <ItemGroup>
     <Reference Include="Microsoft.AspNetCore.Blazor" />
-<<<<<<< HEAD
     <Reference Include="Microsoft.CodeAnalysis.CSharp" />
-=======
     <!-- Avoid CS1705 errors due to mix of assemblies brought in transitively. -->
     <Reference Include="Microsoft.Extensions.DependencyInjection.Abstractions" />
     <!-- Avoid MSB3277 warnings due to dependencies brought in through Microsoft.AspNetCore.Blazor targeting netstandard2.0. -->
     <Reference Include="System.Text.Json" />
->>>>>>> 7fc314f7
   </ItemGroup>
 
 </Project>