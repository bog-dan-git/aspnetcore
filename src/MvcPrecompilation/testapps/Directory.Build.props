--- conflicted
+++ resolved
@@ -6,19 +6,11 @@
   <Import Project="$(SolutionDirectory)Directory.Build.props" />
 
   <PropertyGroup>
-<<<<<<< HEAD
-    <DeveloperBuildTestAppTfms>netcoreapp2.2</DeveloperBuildTestAppTfms>
-    <StandardTestAppTfms>$(DeveloperBuildTestAppTfms)</StandardTestAppTfms>
-    <StandardTestAppTfms Condition=" '$(DeveloperBuild)' != 'true' ">netcoreapp2.2;netcoreapp2.0</StandardTestAppTfms>
-    <StandardTestAppTfms Condition=" '$(DeveloperBuild)' != 'true' AND '$(OS)' == 'Windows_NT' ">$(StandardTestAppTfms);net461</StandardTestAppTfms>
-
     <!-- Bug in SelfHostDeployer prevents desktop applications from being published without a rid. -->
     <RuntimeIdentifier Condition="'$(TargetFramework)' == 'net461'">win7-x64</RuntimeIdentifier>
   </PropertyGroup>
 
   <PropertyGroup>
-=======
->>>>>>> 5d16f979
     <!-- Override some repo-level properties not required for tests. -->
     <Version>1.0.0</Version>
     <SignAssembly>false</SignAssembly>
